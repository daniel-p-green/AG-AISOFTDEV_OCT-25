--- conflicted
+++ resolved
@@ -2,41 +2,6 @@
 from utils import artifacts, audio, image_gen, llm, models, rate_limit, settings, helpers, errors, http
 import utils.logging as utils_logging
 
-def test_save_and_load_artifact(tmp_path):
-    test_data = {'key': 'value'}
-    artifacts.set_artifacts_dir(str(tmp_path))
-    # Save as dict, which is supported by save_artifact
-    artifacts.save_artifact(test_data, 'test.json')
-    loaded = artifacts.load_artifact('test.json', as_='json')
-    assert loaded == test_data
-
-def test_save_artifact_invalid_path(tmp_path):
-    artifacts.set_artifacts_dir(str(tmp_path))
-    from utils.errors import ArtifactSecurityError
-    # Try to save to a path outside the artifacts dir
-    with pytest.raises(ArtifactSecurityError):
-        artifacts.save_artifact({'x': 1}, '/tmp/test.json')
-
-
-def test_save_artifact_strips_redundant_folder(tmp_path):
-    artifacts_dir = tmp_path / 'artifacts'
-    artifacts.set_artifacts_dir(str(artifacts_dir))
-    saved_path = artifacts.save_artifact('hello', 'artifacts/sample.txt', overwrite=True)
-    assert saved_path == artifacts_dir / 'sample.txt'
-    assert not (artifacts_dir / 'artifacts').exists()
-    loaded = artifacts.load_artifact('artifacts/sample.txt', as_='text')
-    assert loaded == 'hello'
-
-<<<<<<< HEAD
-
-def test_save_artifact_allows_filename_matching_directory(tmp_path):
-    artifacts_dir = tmp_path / 'artifacts'
-    artifacts.set_artifacts_dir(str(artifacts_dir))
-    saved_path = artifacts.save_artifact('content', 'artifacts/artifacts', overwrite=True)
-    assert saved_path == artifacts_dir / 'artifacts'
-    loaded = artifacts.load_artifact('artifacts/artifacts', as_='text')
-    assert loaded == 'content'
-=======
 def test_save_artifact_with_artifacts_in_name(tmp_path):
     artifacts_dir = tmp_path / 'artifacts'
     artifacts.set_artifacts_dir(str(artifacts_dir))
@@ -48,7 +13,22 @@
     # and loading should work
     loaded = artifacts.load_artifact('artifacts/artifacts', as_='text')
     assert loaded == 'hello'
->>>>>>> 72f59b2d
+
+def test_save_artifact_allows_filename_matching_directory(tmp_path):
+    artifacts_dir = tmp_path / 'artifacts'
+    artifacts.set_artifacts_dir(str(artifacts_dir))
+    saved_path = artifacts.save_artifact('content', 'artifacts/artifacts', overwrite=True)
+    assert saved_path == artifacts_dir / 'artifacts'
+    loaded = artifacts.load_artifact('artifacts/artifacts', as_='text')
+    assert loaded == 'content'
+
+def test_save_artifact_with_conflicting_name(tmp_path):
+    artifacts_dir = tmp_path / 'artifacts'
+    artifacts.set_artifacts_dir(str(artifacts_dir))
+    saved_path = artifacts.save_artifact('content', 'artifacts', overwrite=True)
+    assert saved_path == artifacts_dir / 'artifacts'
+    loaded = artifacts.load_artifact('artifacts', as_='text')
+    assert loaded == 'content'
 
 def test_load_artifact_missing_file(tmp_path):
     artifacts.set_artifacts_dir(str(tmp_path))
